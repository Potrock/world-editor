--- conflicted
+++ resolved
@@ -11,7 +11,6 @@
         this._defaultMaterial = null;
         this._liquidMaterial = null;
     }
-<<<<<<< HEAD
 
     /**
      * Get the singleton instance
@@ -22,54 +21,6 @@
             this._instance = new BlockMaterial();
         }
         return this._instance;
-=======
-    return this._instance;
-  }
-
-  /**
-   * Get the default material for solid blocks
-   * @returns {THREE.MeshPhongMaterial} The default material
-   */
-  get defaultMaterial() {
-    if (!this._defaultMaterial) {
-      // Create a new material if it doesn't exist
-      this._defaultMaterial = new THREE.MeshPhongMaterial({
-        map: null, // Will be set by TextureAtlas
-        side: THREE.FrontSide,
-        vertexColors: true,
-        transparent: true,
-        alphaTest: 0.1,
-        shininess: 0,
-        specular: 0x000000,
-      });
-    }
-    return this._defaultMaterial;
-  }
-
-  /**
-   * Set the texture atlas for the default material
-   * @param {THREE.Texture} textureAtlas - The texture atlas
-   */
-  setTextureAtlas(textureAtlas) {
-    // Configure nearest neighbor filtering for pixelated look
-    if (textureAtlas) {
-      // Disable mipmaps since we want crisp pixels
-      textureAtlas.generateMipmaps = false;
-      
-      // Use nearest neighbor filtering
-      textureAtlas.minFilter = THREE.NearestFilter;
-      textureAtlas.magFilter = THREE.NearestFilter;
-      
-      // Disable anisotropic filtering
-      textureAtlas.anisotropy = 1;
-      
-      // Set wrapS and wrapT to clamp to edge to prevent texture bleeding
-      textureAtlas.wrapS = THREE.ClampToEdgeWrapping;
-      textureAtlas.wrapT = THREE.ClampToEdgeWrapping;
-      
-      // Force texture update
-      textureAtlas.needsUpdate = true;
->>>>>>> 8f1d8762
     }
 
     /**
@@ -97,24 +48,17 @@
      * @param {THREE.Texture} textureAtlas - The texture atlas
      */
     setTextureAtlas(textureAtlas) {
-        // Configure mipmapping for better texture quality at distance
+        // Configure nearest neighbor filtering for pixelated look
         if (textureAtlas) {
-            // --- Keep pixel art crisp ---
-            // Disable mipmaps for block textures if they cause blurring
+            // Disable mipmaps since we want crisp pixels
             textureAtlas.generateMipmaps = false;
 
-            // Use Nearest Neighbor filtering for sharp pixels
+            // Use nearest neighbor filtering
             textureAtlas.minFilter = THREE.NearestFilter;
             textureAtlas.magFilter = THREE.NearestFilter;
 
-            // Anisotropy is not needed/useful with NearestFilter
-            // textureAtlas.anisotropy = 1; // Set to 1 or remove
-
-            // --- Original settings (commented out) ---
-            // textureAtlas.generateMipmaps = true;
-            // textureAtlas.minFilter = THREE.LinearMipmapLinearFilter;
-            // textureAtlas.magFilter = THREE.LinearFilter;
-            // textureAtlas.anisotropy = 16;
+            // Disable anisotropic filtering
+            textureAtlas.anisotropy = 1;
 
             // Set wrapS and wrapT to clamp to edge to prevent texture bleeding
             textureAtlas.wrapS = THREE.ClampToEdgeWrapping;
@@ -130,18 +74,9 @@
         }
 
         if (this._liquidMaterial) {
-            // Liquid material might still benefit from linear filtering? Test this.
-            // For now, let's keep it consistent.
-            if (textureAtlas) {
-                textureAtlas.generateMipmaps = false;
-                textureAtlas.minFilter = THREE.NearestFilter;
-                textureAtlas.magFilter = THREE.NearestFilter;
-            }
             this._liquidMaterial.uniforms.textureAtlas.value = textureAtlas;
-            // We might need to update the liquid material shader or uniforms if filtering changes behavior.
         }
     }
-<<<<<<< HEAD
 
     /**
      * Get the material for liquid blocks
@@ -154,26 +89,9 @@
                 uniforms: {
                     textureAtlas: { value: null },
                     time: { value: 0 },
+                    filter: { value: THREE.NearestFilter },
                 },
                 vertexShader: `
-=======
-  }
-
-	/**
-	* Get the material for liquid blocks
-	* @returns {THREE.ShaderMaterial} The liquid material
-	*/
-	get liquidMaterial() {
-		if (!this._liquidMaterial) {
-			// Create a new shader material for liquids
-			this._liquidMaterial = new THREE.ShaderMaterial({
-				uniforms: {
-					textureAtlas: { value: null },
-					time: { value: 0 },
-          filter: { value: THREE.NearestFilter }
-				},
-				vertexShader: `
->>>>>>> 8f1d8762
           varying vec2 vUv;
           varying vec3 vPosition;
           varying vec3 vNormal;
@@ -254,37 +172,20 @@
             gl_FragColor = vec4(finalColor, alpha);
           }
         `,
-<<<<<<< HEAD
                 transparent: true,
                 side: THREE.DoubleSide,
             });
 
-            // Enable mipmapping features for shader material
+            // Disable mipmapping features for shader material
             this._liquidMaterial.extensions = {
-                derivatives: true, // Enables GL_OES_standard_derivatives for better edge rendering
+                derivatives: false,
                 fragDepth: false,
                 drawBuffers: false,
-                shaderTextureLOD: true, // Enables textureLod for manual mipmap level selection
+                shaderTextureLOD: false,
             };
         }
         return this._liquidMaterial;
     }
-=======
-				transparent: true,
-				side: THREE.DoubleSide
-			});
-			
-			// Disable mipmapping features for shader material
-			this._liquidMaterial.extensions = {
-				derivatives: false,
-				fragDepth: false,
-				drawBuffers: false,
-				shaderTextureLOD: false
-			};
-		}
-		return this._liquidMaterial;
-	}
->>>>>>> 8f1d8762
 }
 
 // Initialize the singleton instance
