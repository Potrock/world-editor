--- conflicted
+++ resolved
@@ -1,4 +1,3 @@
-<<<<<<< HEAD
 import * as THREE from "three";
 import { GLTFLoader } from "three/examples/jsm/loaders/GLTFLoader";
 import { mergeGeometries } from "three/examples/jsm/utils/BufferGeometryUtils";
@@ -10,14 +9,7 @@
     forwardRef,
 } from "react";
 import { DatabaseManager, STORES } from "./DatabaseManager";
-=======
-import * as THREE from 'three';
-import { GLTFLoader } from 'three/examples/jsm/loaders/GLTFLoader';
-import { mergeGeometries } from 'three/examples/jsm/utils/BufferGeometryUtils';
-import { useEffect, useRef, useState, useImperativeHandle, forwardRef } from 'react';
-import { DatabaseManager, STORES } from './DatabaseManager';
-import { MAX_ENVIRONMENT_OBJECTS } from './Constants';
->>>>>>> 8f1d8762
+import { MAX_ENVIRONMENT_OBJECTS } from "./Constants";
 
 export const environmentModels = (() => {
     try {
@@ -870,20 +862,13 @@
 
         // Check and expand capacity for all objects we're about to place
         const totalNeededInstances = nextInstanceId + placementPositions.length;
-<<<<<<< HEAD
         const currentCapacity =
             instancedData.meshes[0]?.instanceMatrix.count || 0;
 
-        if (totalNeededInstances > currentCapacity) {
+        if (totalNeededInstances > MAX_ENVIRONMENT_OBJECTS) {
             alert(
-                "Maximum Environment Objects Exceeded! Please clear the environment and try again."
-            );
-=======
-        const currentCapacity = instancedData.meshes[0]?.instanceMatrix.count || 0;
-        
-        if (totalNeededInstances > MAX_ENVIRONMENT_OBJECTS) {
-            alert(`Maximum Environment Objects (${MAX_ENVIRONMENT_OBJECTS}) Exceeded! Please clear the environment and try again.`);
->>>>>>> 8f1d8762
+                `Maximum Environment Objects (${MAX_ENVIRONMENT_OBJECTS}) Exceeded! Please clear the environment and try again.`
+            );
             return;
         }
 
