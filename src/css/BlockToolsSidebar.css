--- conflicted
+++ resolved
@@ -1,38 +1,5 @@
 /* Block Tools Container and Sidebar */
 .block-tools-container {
-<<<<<<< HEAD
-    position: absolute;
-    display: flex;
-    flex-direction: column;
-    align-items: center;
-    justify-content: center;
-    height: 100%;
-    width: 400px;
-    z-index: 100;
-    min-height: 400px; /* Add minimum height to prevent too much compression */
-    pointer-events: none;
-}
-
-.block-tools-sidebar {
-    position: absolute;
-    height: 100%;
-    width: 313px;
-    background-color: rgba(13, 13, 13, 0.8);
-    padding: 15px;
-    border-radius: 12px;
-    border: none;
-    display: flex;
-    flex-direction: column;
-    min-height: 400px;
-    max-height: 70vh;
-    overflow: hidden;
-    margin-top: 140px;
-    margin-bottom: 140px;
-    pointer-events: all;
-    backdrop-filter: blur(3px);
-    -webkit-backdrop-filter: blur(3px);
-    left: 20px;
-=======
   position: absolute;
   display: flex;
   flex-direction: row;
@@ -62,25 +29,10 @@
   left: 20px;
   top: 50%;
   transform: translateY(-50%);
->>>>>>> 8f1d8762
 }
 
 /* Block Buttons Grid */
 .block-buttons-grid {
-<<<<<<< HEAD
-    width: 285px;
-    border-radius: 12px;
-    border: 1.5px solid rgba(241, 241, 241, 0.15);
-    padding: 13px;
-    display: flex;
-    flex-wrap: wrap;
-    gap: 6px;
-    scroll-padding: 0px;
-    overflow-y: auto;
-    overflow-x: hidden;
-    align-content: flex-start;
-    flex: 1;
-=======
   flex-grow: 1; /* Allow grid to take available space */
   overflow-y: auto; /* Enable scrolling if content overflows */
   display: flex; /* Use flexbox for better control */
@@ -92,7 +44,6 @@
   scroll-padding: 0px;
   overflow-x: hidden;
   align-content: flex-start;
->>>>>>> 8f1d8762
 }
 
 /* Custom Scrollbar Styles */
@@ -116,17 +67,11 @@
 }
 
 .block-tools-section-label {
-<<<<<<< HEAD
-    font-size: 12px;
-    width: 100%;
-    text-align: left;
-=======
   font-size: 12px;
   width: 100%; /* Ensure full width */
   text-align: left;
   box-sizing: border-box; /* Include padding/border in width */
   color: #828282;
->>>>>>> 8f1d8762
 }
 
 /* Block Button Styles */
@@ -189,45 +134,6 @@
 
 /* Tab Buttons */
 .tab-button-wrapper {
-<<<<<<< HEAD
-    width: 100%;
-    height: 45px;
-    display: flex;
-    justify-content: space-between;
-    position: relative;
-    bottom: 0px;
-    margin-bottom: 8px;
-}
-
-.tab-button-left {
-    height: 100%;
-    width: 50%;
-    text-align: center;
-    display: flex;
-    justify-content: center;
-    align-items: center;
-    border-radius: 12px 0 0 12px;
-    border: 1.5px solid rgba(255, 255, 255, 0.1);
-    border-right-color: rgba(255, 255, 255, 0);
-    color: #fff;
-    cursor: pointer;
-    transition: all 0.2s ease;
-}
-
-.tab-button-right {
-    height: 100%;
-    width: 50%;
-    text-align: center;
-    display: flex;
-    justify-content: center;
-    align-items: center;
-    border-radius: 0 12px 12px 0;
-    border: 1.5px solid rgba(255, 255, 255, 0.1);
-    border-left-color: rgba(255, 255, 255, 0);
-    color: #fff;
-    cursor: pointer;
-    transition: all 0.2s ease;
-=======
   width: 100%;
   height: 45px;
   min-height: 45px;
@@ -268,7 +174,6 @@
   transition: all 0.2s ease;
   font-weight: bold;
   text-transform: uppercase;
->>>>>>> 8f1d8762
 }
 
 .tab-button-left:hover {
@@ -289,41 +194,6 @@
 
 /* Environment Button Styles */
 .environment-button-wrapper {
-<<<<<<< HEAD
-    height: auto;
-    display: flex;
-    flex-wrap: wrap;
-    align-content: flex-start;
-    justify-content: flex-start;
-    height: 100%;
-    gap: 2px;
-    overflow: visible;
-}
-
-.environment-button {
-    position: relative;
-    height: 70px;
-    width: 165px;
-    border: 2px solid #a8a8a8;
-    border-radius: 8px;
-    background: #d8d8d8;
-    cursor: pointer;
-    display: flex;
-    flex-direction: row;
-    align-items: center;
-    justify-content: flex-start;
-    transition: all 0.2s ease;
-}
-
-.environment-button:hover {
-    border: 2px solid #a8a8a8;
-    background: #d6d6d6;
-}
-
-.environment-button.selected {
-    border: 2px solid #0084ff;
-    background: #bae0ff;
-=======
   width: 100%;
   display: flex;
   flex-direction: column;
@@ -366,7 +236,6 @@
   overflow-wrap: break-word;
   word-break: break-all;
   padding-left: 10px;
->>>>>>> 8f1d8762
 }
 
 .environment-button-label {
@@ -390,20 +259,11 @@
 
 
 .object-preview {
-<<<<<<< HEAD
-    width: 60px;
-    height: 60px;
-    border-radius: 5px;
-    margin-left: 2px;
-    background-color: rgba(255, 255, 255, 0.484);
-    overflow: hidden;
-=======
   width: 40px;
   height: 40px;
   border-radius: 5px;
   background-color: rgba(255, 255, 255, 0.484);
   overflow: hidden;
->>>>>>> 8f1d8762
 }
 
 .object-preview canvas {
@@ -413,18 +273,6 @@
 
 /* Texture Drop Zone */
 .texture-drop-zone {
-<<<<<<< HEAD
-    position: relative;
-    z-index: 10;
-    height: 100px;
-    margin-top: 12px;
-    border: 1.5px dashed rgba(255, 255, 255, 0.2);
-    border-radius: 12px;
-    background-color: rgba(0, 0, 0, 0.2);
-    transition: all 0.3s ease;
-    cursor: pointer;
-    text-align: center;
-=======
   position: relative;
   z-index: 10;
   height: 80px;
@@ -436,7 +284,6 @@
   transition: all 0.3s ease;
   cursor: pointer;
   text-align: center;
->>>>>>> 8f1d8762
 }
 
 .texture-drop-zone.drag-over {
@@ -445,26 +292,6 @@
 }
 
 .drop-zone-text {
-<<<<<<< HEAD
-    color: rgba(241, 241, 241, 0.5);
-    font-size: 11px;
-    pointer-events: none;
-}
-
-.drop-zone-content {
-    display: flex;
-    flex-direction: column;
-    align-items: center;
-    justify-content: center;
-    height: 100%;
-    gap: 10px;
-}
-
-.drop-zone-icons {
-    display: flex;
-    align-items: center;
-    gap: 8px;
-=======
   color: rgba(241, 241, 241, 0.5);
   font-size: 11px;
   pointer-events: none;
@@ -483,7 +310,6 @@
 .drop-zone-icons {
   height: 20px;
   margin-bottom: 10px;
->>>>>>> 8f1d8762
 }
 
 .upload-icon,
@@ -498,38 +324,6 @@
 }
 
 .placement-tools {
-<<<<<<< HEAD
-    position: relative;
-    background-color: rgba(255, 255, 255, 0.363);
-    border: 2px solid #ffffff;
-    border-radius: 12px;
-    padding: 10px;
-    margin-top: 10px;
-    font-size: 14px;
-}
-
-.placement-tools-grid {
-    display: grid;
-    grid-template-columns: repeat(2, 1fr);
-    gap: 10px;
-    width: 100%;
-}
-
-.placement-tool {
-    display: flex;
-    flex-direction: row;
-    align-items: center;
-    gap: 5px;
-    position: relative;
-}
-
-.placement-tool label {
-    display: inline-block;
-}
-
-.placement-checkbox {
-    margin-right: 8px;
-=======
   position: relative;
   border: 1.5px solid rgba(241, 241, 241, 0.15);
   border-radius: 12px;
@@ -555,7 +349,6 @@
 
 #randomScaleLabel, #randomRotationLabel {
   margin-left: 5px;
->>>>>>> 8f1d8762
 }
 
 .placement-tool-slider {
@@ -563,52 +356,6 @@
     flex-direction: column;
     gap: 5px;
     position: relative;
-<<<<<<< HEAD
-}
-
-.placement-slider {
-    position: relative;
-    -webkit-appearance: none;
-    appearance: none;
-    width: 100%;
-    height: 8px;
-    border-radius: 5px;
-    background: white;
-    border: 1px solid #ccc;
-    cursor: pointer;
-    margin-top: 5px;
-}
-
-.placement-slider:hover {
-    background: #f5f5f5;
-}
-
-.placement-slider::-webkit-slider-thumb {
-    -webkit-appearance: none;
-    width: 16px;
-    height: 16px;
-    border-radius: 50%;
-    background: linear-gradient(to bottom, #34a7ff, #5cb8ff);
-    cursor: pointer;
-    border: none;
-}
-
-.placement-slider::-moz-range-thumb {
-    width: 16px;
-    height: 16px;
-    border-radius: 50%;
-    background: linear-gradient(to bottom, #34a7ff, #5cb8ff);
-    cursor: pointer;
-    border: none;
-}
-
-.placement-slider::-webkit-slider-thumb:hover {
-    background: linear-gradient(to bottom, #5cb8ff, #34a7ff);
-}
-
-.placement-slider::-moz-range-thumb:hover {
-    background: linear-gradient(to bottom, #5cb8ff, #34a7ff);
-=======
     margin-left: 5px;
     margin-right: 5px;
   }
@@ -651,7 +398,6 @@
 
 .placement-slider::-moz-range-thumb:hover {
   transform: scale(1.1);
->>>>>>> 8f1d8762
 }
 
 /* Custom styling for checkboxes */
@@ -699,15 +445,8 @@
 }
 
 .randomize-header {
-<<<<<<< HEAD
-    display: flex;
-    align-items: center;
-    gap: 8px;
-    margin-bottom: 8px;
-=======
-  display: flex;
-  align-items: center;
->>>>>>> 8f1d8762
+  display: flex;
+  align-items: center;
 }
 
 .min-max-inputs {
@@ -727,51 +466,11 @@
 }
 
 .min-max-input label {
-<<<<<<< HEAD
-    font-size: 12px;
-    color: #000000;
-    margin-right: 5px;
-    margin-left: 5px;
-}
-
-.environment-label-wrapper {
-    position: relative;
-    height: 100%;
-    max-width: 50%;
-    display: flex;
-    flex-direction: column;
-    align-items: center;
-    justify-content: center;
-    overflow-wrap: break-word;
-    word-break: break-all;
-    margin-left: 5px;
-}
-
-.environment-button-label {
-    position: relative;
-    width: 100%;
-    font-size: 12px;
-    text-align: center;
-    color: #2e2e2e;
-    overflow: hidden;
-    overflow-wrap: break-word;
-    word-break: break-all;
-}
-
-.environment-button-container {
-    display: flex;
-    align-items: center;
-    width: 100%;
-    position: relative;
-}
-
-=======
   font-size: 12px;
   margin-right: 5px;
   margin-left: 5px;
 }
 
->>>>>>> 8f1d8762
 .delete-button {
     width: 15px;
     height: 15px;
@@ -790,7 +489,6 @@
 }
 
 .block-button:hover .delete-button {
-<<<<<<< HEAD
     color: #ffffff;
     opacity: 1;
     background-color: #ff2222;
@@ -860,11 +558,6 @@
 
 .download-button:hover {
     color: #66ccff; /* Blue on hover */
-=======
-  color: #ffffff;
-  opacity: 1;
-  background-color: #ff2222;
-  transform: scale(1.1);
 }
 
 /* Styles for the environment preview container and no-preview text */
@@ -900,5 +593,4 @@
   padding: 5px;
   box-sizing: border-box;
   text-align: center;
->>>>>>> 8f1d8762
 }